module Index

let [<Literal>] Category = "Index"
let streamName indexId = FsCodec.StreamName.create Category (IndexId.toString indexId)

// NOTE - these types and the union case names reflect the actual storage formats and hence need to be versioned with care
module Events =

    type ItemIds = { items : string[] }
    type Items<'v> = { items : Map<string,'v> }
    type Event<'v> =
        | Added of Items<'v>
        | Deleted of ItemIds
        | Snapshotted of Items<'v>
        interface TypeShape.UnionContract.IUnionContract

    let codecNewtonsoft<'v> = FsCodec.NewtonsoftJson.Codec.Create<Event<'v>>()
    let codecStj<'v> = FsCodec.SystemTextJson.Codec.Create<Event<'v>>()

module Fold =

    type State<'v> = Map<string,'v>
    let initial = Map.empty
    let private evolve state = function
        | Events.Deleted { items = xs } ->
            (state,xs) ||> Array.fold (fun state k -> Map.remove k state)
        | Events.Added { items = xs }
        | Events.Snapshotted { items = xs } ->
            (state,xs) ||> Map.fold (fun state k v -> Map.add k v state)
    let fold state = Seq.fold evolve state
    let snapshot state = Events.Snapshotted { items = state }

let interpret add remove (state : Fold.State<'v>) =
    let fresh = [| for k,v in add do if not (state |> Map.containsKey k) then yield k,v |]
    let dead = [| for k in remove do if state |> Map.containsKey k then yield k |]
    match fresh,dead with
    | [||],[||] -> (0,0),[]
    | adds,removes ->
        (adds.Length,removes.Length),
        [   if adds.Length <> 0 then yield Events.Added { items = Map.ofSeq adds }
            if removes.Length <> 0 then yield Events.Deleted { items = removes } ]

type Service<'t> internal (stream : Equinox.Stream<Events.Event<'t>, Fold.State<'t>>) =

    member __.Ingest(adds : seq<string*'t>, removes : string seq) : Async<int*int> =
        stream.Transact(interpret adds removes)
    member __.Read() : Async<Map<string,'t>> =
        stream.Query id

let create<'t> resolve indexId =
    let log = Serilog.Log.ForContext<Service<'t>>()
    let streamName = streamName indexId
    let stream = Equinox.Stream(log, resolve streamName, maxAttempts = 3)
    Service(stream)

module Cosmos =

    open Equinox.Cosmos
<<<<<<< HEAD

    let createService<'v> (context,cache) =
        let cacheStrategy = CachingStrategy.SlidingWindow (cache, System.TimeSpan.FromMinutes 20.)
        let accessStrategy = AccessStrategy.RollingState Fold.snapshot
        let resolve = Resolver(context, Events.codecStj, Fold.fold, Fold.initial, cacheStrategy, accessStrategy).Resolve
        create resolve

module MemoryStore =

    let createService store =
        let resolve = Equinox.MemoryStore.Resolver(store, Events.codecNewtonsoft, Fold.fold, Fold.initial).Resolve
        create resolve
=======
    let create<'v> (context,cache) =
        let cacheStrategy = CachingStrategy.SlidingWindow (cache, System.TimeSpan.FromMinutes 20.)
        let accessStrategy = AccessStrategy.RollingState Fold.snapshot
        let resolver = Resolver(context, Events.codec, Fold.fold, Fold.initial, cacheStrategy, accessStrategy)
        create resolver.Resolve

module MemoryStore =

    let create store =
        let resolver = Equinox.MemoryStore.Resolver(store, Events.codec, Fold.fold, Fold.initial)
        create resolver.Resolve
>>>>>>> 4ae425ac
<|MERGE_RESOLUTION|>--- conflicted
+++ resolved
@@ -56,29 +56,14 @@
 module Cosmos =
 
     open Equinox.Cosmos
-<<<<<<< HEAD
-
-    let createService<'v> (context,cache) =
-        let cacheStrategy = CachingStrategy.SlidingWindow (cache, System.TimeSpan.FromMinutes 20.)
-        let accessStrategy = AccessStrategy.RollingState Fold.snapshot
-        let resolve = Resolver(context, Events.codecStj, Fold.fold, Fold.initial, cacheStrategy, accessStrategy).Resolve
-        create resolve
-
-module MemoryStore =
-
-    let createService store =
-        let resolve = Equinox.MemoryStore.Resolver(store, Events.codecNewtonsoft, Fold.fold, Fold.initial).Resolve
-        create resolve
-=======
     let create<'v> (context,cache) =
         let cacheStrategy = CachingStrategy.SlidingWindow (cache, System.TimeSpan.FromMinutes 20.)
         let accessStrategy = AccessStrategy.RollingState Fold.snapshot
-        let resolver = Resolver(context, Events.codec, Fold.fold, Fold.initial, cacheStrategy, accessStrategy)
+        let resolver = Resolver(context, Events.codecStj, Fold.fold, Fold.initial, cacheStrategy, accessStrategy)
         create resolver.Resolve
 
 module MemoryStore =
 
     let create store =
-        let resolver = Equinox.MemoryStore.Resolver(store, Events.codec, Fold.fold, Fold.initial)
-        create resolver.Resolve
->>>>>>> 4ae425ac
+        let resolver = Equinox.MemoryStore.Resolver(store, Events.codecNewtonsoft, Fold.fold, Fold.initial)
+        create resolver.Resolve