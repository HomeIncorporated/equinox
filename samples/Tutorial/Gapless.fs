--- conflicted
+++ resolved
@@ -79,30 +79,22 @@
 module Cosmos =
 
     open Equinox.Cosmos
-<<<<<<< HEAD
-
-    let private createService (context,cache,accessStrategy) =
+    let private create (context, cache, accessStrategy) =
         let cacheStrategy = CachingStrategy.SlidingWindow (cache, TimeSpan.FromMinutes 20.) // OR CachingStrategy.NoCaching
-        let resolve = Resolver(context, Events.codecStj, Fold.fold, Fold.initial, cacheStrategy, accessStrategy).Resolve
-        Service(Serilog.Log.Logger, resolve)
-=======
-    let private create (context,cache,accessStrategy) =
-        let cacheStrategy = CachingStrategy.SlidingWindow (cache, TimeSpan.FromMinutes 20.) // OR CachingStrategy.NoCaching
-        let resolver = Resolver(context, Events.codec, Fold.fold, Fold.initial, cacheStrategy, accessStrategy)
+        let resolver = Resolver(context, Events.codecStj, Fold.fold, Fold.initial, cacheStrategy, accessStrategy)
         let resolve sequenceId =
             let streamName = streamName sequenceId
             Equinox.Stream(Serilog.Log.Logger, resolver.Resolve streamName, maxAttempts = 3)
         Service(resolve)
->>>>>>> 4ae425ac
 
     module Snapshot =
 
-        let create (context,cache) =
+        let create (context, cache) =
             let accessStrategy = AccessStrategy.Snapshot (Fold.isOrigin,Fold.snapshot)
-            create(context,cache,accessStrategy)
+            create(context, cache, accessStrategy)
 
     module RollingUnfolds =
 
-        let create (context,cache) =
+        let create (context, cache) =
             let accessStrategy = AccessStrategy.RollingState Fold.snapshot
-            create(context,cache,accessStrategy)+            create(context, cache, accessStrategy)