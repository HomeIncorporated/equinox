﻿<Project Sdk="Microsoft.NET.Sdk">

  <PropertyGroup>
    <TargetFrameworks>netstandard2.1</TargetFrameworks>
    <WarningLevel>5</WarningLevel>
    <IsTestProject>false</IsTestProject>
    <DisableImplicitFSharpCoreReference>true</DisableImplicitFSharpCoreReference>
    <DisableImplicitSystemValueTupleReference>true</DisableImplicitSystemValueTupleReference>
  </PropertyGroup>

  <ItemGroup>
    <Compile Include="Storage.fs" />
    <Compile Include="Services.fs" />
  </ItemGroup>

  <ItemGroup>
    <ProjectReference Include="..\..\src\Equinox.SqlStreamStore.MsSql\Equinox.SqlStreamStore.MsSql.fsproj" />
    <ProjectReference Include="..\..\src\Equinox.SqlStreamStore.MySql\Equinox.SqlStreamStore.MySql.fsproj" />
    <ProjectReference Include="..\..\src\Equinox.SqlStreamStore.Postgres\Equinox.SqlStreamStore.Postgres.fsproj" />
    <ProjectReference Include="..\..\src\Equinox.SqlStreamStore\Equinox.SqlStreamStore.fsproj" />
    <ProjectReference Include="..\..\src\Equinox\Equinox.fsproj" />
    <ProjectReference Include="..\..\src\Equinox.CosmosStore\Equinox.CosmosStore.fsproj" />
    <ProjectReference Include="..\..\src\Equinox.EventStore\Equinox.EventStore.fsproj" />
    <ProjectReference Include="..\..\src\Equinox.MemoryStore\Equinox.MemoryStore.fsproj" />
    <ProjectReference Include="..\Store\Backend\Backend.fsproj" />
    <ProjectReference Include="..\Store\Domain\Domain.fsproj" />
    <ProjectReference Include="..\TodoBackend\TodoBackend.fsproj" />
  </ItemGroup>

  <ItemGroup>
    <PackageReference Include="Argu" Version="6.0.0" />
    <!--Note .NetCore sufficed package is not an officially suported package and is not longer needed-->
    <PackageReference Include="Destructurama.FSharp" Version="1.1.1-dev-00033" />
    <PackageReference Include="FSharp.Core" Version="4.3.4" />
    <PackageReference Include="Microsoft.Extensions.DependencyInjection" Version="2.1.1" />
    <PackageReference Include="Serilog.Sinks.Console" Version="3.1.1" />
    <PackageReference Include="Serilog.Sinks.Seq" Version="4.0.0" />
<<<<<<< HEAD
=======
    <PackageReference Include="Microsoft.Azure.Cosmos.Direct" Version="3.9.0" />
>>>>>>> b8803a96
  </ItemGroup>

</Project><|MERGE_RESOLUTION|>--- conflicted
+++ resolved
@@ -35,10 +35,7 @@
     <PackageReference Include="Microsoft.Extensions.DependencyInjection" Version="2.1.1" />
     <PackageReference Include="Serilog.Sinks.Console" Version="3.1.1" />
     <PackageReference Include="Serilog.Sinks.Seq" Version="4.0.0" />
-<<<<<<< HEAD
-=======
-    <PackageReference Include="Microsoft.Azure.Cosmos.Direct" Version="3.9.0" />
->>>>>>> b8803a96
+    <PackageReference Include="Microsoft.Azure.Cosmos.Direct" Version="3.1.4" />
   </ItemGroup>
 
 </Project>